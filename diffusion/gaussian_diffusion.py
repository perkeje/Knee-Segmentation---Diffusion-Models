from random import random
from functools import partial
import torch
from torch import nn
import torch.nn.functional as F
from torch.cuda.amp import autocast
from tqdm.auto import tqdm
from .schedules import (
    cosine_beta_schedule,
    linear_beta_schedule,
    sigmoid_beta_schedule,
)
from utils.preprocessing import normalize_to_neg_one_to_one, unnormalize_to_zero_to_one
from utils import exists, extract, default, identity
from collections import namedtuple
from einops import reduce

ModelPrediction = namedtuple("ModelPrediction", ["pred_noise", "pred_x_start"])


class GaussianDiffusion(nn.Module):
    def __init__(
        self,
        model,
        *,
        image_size,
        class_weights=torch.tensor([1.0, 1.0, 1.0, 1.0, 1.0, 1.0]),
        timesteps=500,
        sampling_timesteps=None,
        objective="pred_x0",
        beta_schedule="linear",
        schedule_fn_kwargs=dict(),
        ddim_sampling_eta=0.1,
        auto_normalize=True,
        min_snr_loss_weight=False,
        min_snr_gamma=5,
        eval=False
    ):
        super().__init__()
        assert not (type(self) == GaussianDiffusion and model.channels != model.out_dim)
        assert not model.random_or_learned_sinusoidal_cond
        self.model = model
        self.channels = self.model.channels
        self.self_condition = self.model.self_condition
        # Just to set class weights to appropriate device
        self.first_loss = True
        self.class_weights = class_weights
        self.image_size = image_size

        self.objective = objective

        assert objective in {
            "pred_noise",
            "pred_x0",
            "pred_v",
        }, "objective must be either pred_noise (predict noise) or pred_x0 (predict image start) or pred_v (predict v [v-parameterization as defined in appendix D of progressive distillation paper, used in imagen-video successfully])"

        if beta_schedule == "linear":
            beta_schedule_fn = linear_beta_schedule
        elif beta_schedule == "cosine":
            beta_schedule_fn = cosine_beta_schedule
        elif beta_schedule == "sigmoid":
            beta_schedule_fn = sigmoid_beta_schedule
        else:
            raise ValueError(f"unknown beta schedule {beta_schedule}")

        betas = beta_schedule_fn(timesteps, **schedule_fn_kwargs)

        alphas = 1.0 - betas
        alphas_cumprod = torch.cumprod(alphas, dim=0)
        alphas_cumprod_prev = F.pad(alphas_cumprod[:-1], (1, 0), value=1.0)

        (timesteps,) = betas.shape
        self.num_timesteps = int(timesteps)

        # sampling related parameters

        self.sampling_timesteps = default(
            sampling_timesteps, timesteps
        )  # default num sampling timesteps to number of timesteps at training

        assert self.sampling_timesteps <= timesteps
        self.is_ddim_sampling = self.sampling_timesteps < timesteps
        self.ddim_sampling_eta = ddim_sampling_eta

        # helper function to register buffer from float64 to float32

        register_buffer = lambda name, val: self.register_buffer(
            name, val.to(torch.float32)
        )

        register_buffer("betas", betas)
        register_buffer("alphas_cumprod", alphas_cumprod)
        register_buffer("alphas_cumprod_prev", alphas_cumprod_prev)

        # calculations for diffusion q(x_t | x_{t-1}) and others

        register_buffer("sqrt_alphas_cumprod", torch.sqrt(alphas_cumprod))
        register_buffer(
            "sqrt_one_minus_alphas_cumprod", torch.sqrt(1.0 - alphas_cumprod)
        )
        register_buffer("log_one_minus_alphas_cumprod", torch.log(1.0 - alphas_cumprod))
        register_buffer("sqrt_recip_alphas_cumprod", torch.sqrt(1.0 / alphas_cumprod))
        register_buffer(
            "sqrt_recipm1_alphas_cumprod", torch.sqrt(1.0 / alphas_cumprod - 1)
        )

        # calculations for posterior q(x_{t-1} | x_t, x_0)

        posterior_variance = (
            betas * (1.0 - alphas_cumprod_prev) / (1.0 - alphas_cumprod)
        )

        # above: equal to 1. / (1. / (1. - alpha_cumprod_tm1) + alpha_t / beta_t)

        register_buffer("posterior_variance", posterior_variance)

        # below: log calculation clipped because the posterior variance is 0 at the beginning of the diffusion chain

        register_buffer(
            "posterior_log_variance_clipped",
            torch.log(posterior_variance.clamp(min=1e-20)),
        )
        register_buffer(
            "posterior_mean_coef1",
            betas * torch.sqrt(alphas_cumprod_prev) / (1.0 - alphas_cumprod),
        )
        register_buffer(
            "posterior_mean_coef2",
            (1.0 - alphas_cumprod_prev) * torch.sqrt(alphas) / (1.0 - alphas_cumprod),
        )

        # loss weight

        snr = alphas_cumprod / (1 - alphas_cumprod)

        maybe_clipped_snr = snr.clone()
        if min_snr_loss_weight:
            maybe_clipped_snr.clamp_(max=min_snr_gamma)

        if objective == "pred_noise":
            loss_weight = maybe_clipped_snr / snr
        elif objective == "pred_x0":
            loss_weight = maybe_clipped_snr
        elif objective == "pred_v":
            loss_weight = maybe_clipped_snr / (snr + 1)

        register_buffer("loss_weight", loss_weight)

        # auto-normalization of data [0, 1] -> [-1, 1] - can turn off by setting it to be False

        self.normalize = normalize_to_neg_one_to_one if auto_normalize else identity
        self.unnormalize = unnormalize_to_zero_to_one if auto_normalize else identity

    def predict_start_from_noise(self, x_t, t, noise):
        return (
            extract(self.sqrt_recip_alphas_cumprod, t, x_t.shape) * x_t
            - extract(self.sqrt_recipm1_alphas_cumprod, t, x_t.shape) * noise
        )

    def predict_noise_from_start(self, x_t, t, x0):
        return (
            extract(self.sqrt_recip_alphas_cumprod, t, x_t.shape) * x_t - x0
        ) / extract(self.sqrt_recipm1_alphas_cumprod, t, x_t.shape)

    def predict_v(self, x_start, t, noise):
        return (
            extract(self.sqrt_alphas_cumprod, t, x_start.shape) * noise
            - extract(self.sqrt_one_minus_alphas_cumprod, t, x_start.shape) * x_start
        )

    def predict_start_from_v(self, x_t, t, v):
        return (
            extract(self.sqrt_alphas_cumprod, t, x_t.shape) * x_t
            - extract(self.sqrt_one_minus_alphas_cumprod, t, x_t.shape) * v
        )

    def q_posterior(self, x_start, x_t, t):
        posterior_mean = (
            extract(self.posterior_mean_coef1, t, x_t.shape) * x_start
            + extract(self.posterior_mean_coef2, t, x_t.shape) * x_t
        )
        posterior_variance = extract(self.posterior_variance, t, x_t.shape)
        posterior_log_variance_clipped = extract(
            self.posterior_log_variance_clipped, t, x_t.shape
        )
        return posterior_mean, posterior_variance, posterior_log_variance_clipped

    def model_predictions(self, segmentation, raw, t, clip_x_start=False):
        model_output = self.model(segmentation, raw, t)
        maybe_clip = (
            partial(torch.clamp, min=-1.0, max=1.0) if clip_x_start else identity
        )

        if self.objective == "pred_noise":
            pred_noise = model_output
            x_start = self.predict_start_from_noise(segmentation, t, pred_noise)
            x_start = maybe_clip(x_start)

        elif self.objective == "pred_x0":
            x_start = model_output
            x_start = maybe_clip(x_start)
            pred_noise = self.predict_noise_from_start(segmentation, t, x_start)

        elif self.objective == "pred_v":
            v = model_output
            x_start = self.predict_start_from_v(segmentation, t, v)
            x_start = maybe_clip(x_start)
            pred_noise = self.predict_noise_from_start(segmentation, t, x_start)

        return ModelPrediction(pred_noise, x_start)

    def p_mean_variance(
        self, segmentation, raw, t, x_self_cond=None, clip_denoised=True
    ):
        preds = self.model_predictions(segmentation, raw, t)
        x_start = preds.pred_x_start

        if clip_denoised:
            x_start.clamp_(-1.0, 1.0)

        model_mean, posterior_variance, posterior_log_variance = self.q_posterior(
            x_start=x_start, x_t=segmentation, t=t
        )
        return model_mean, posterior_variance, posterior_log_variance, x_start

    def condition_mean(self, cond_fn, mean, variance, x, t, guidance_kwargs=None):
        """
        Compute the mean for the previous step, given a function cond_fn that
        computes the gradient of a conditional log probability with respect to
        x. In particular, cond_fn computes grad(log(p(y|x))), and we want to
        condition on y.
        This uses the conditioning strategy from Sohl-Dickstein et al. (2015).
        """
        # this fixes a bug in the official OpenAI implementation:
        # https://github.com/openai/guided-diffusion/issues/51 (see point 1)
        # use the predicted mean for the previous timestep to compute gradient
        gradient = cond_fn(mean, t, **guidance_kwargs)
        new_mean = mean.float() + variance * gradient.float()
        print("gradient: ", (variance * gradient.float()).mean())
        return new_mean

    @torch.no_grad()
    def p_sample(
        self,
        segmentation,
        raw,
        t: int,
        x_self_cond=None,
        cond_fn=None,
        guidance_kwargs=None,
    ):
        b, *_, device = *segmentation.shape, segmentation.device
        batched_times = torch.full(
            (b,), t, device=segmentation.device, dtype=torch.long
        )
        model_mean, variance, model_log_variance, x_start = self.p_mean_variance(
            segmentation=segmentation,
            raw=raw,
            t=batched_times,
            x_self_cond=x_self_cond,
            clip_denoised=True,
        )
        if exists(cond_fn) and exists(guidance_kwargs):
            model_mean = self.condition_mean(
                cond_fn,
                model_mean,
                variance,
                segmentation,
                batched_times,
                guidance_kwargs,
            )

        noise = torch.randn_like(segmentation) if t > 0 else 0.0  # no noise if t == 0
        pred_img = model_mean + (0.5 * model_log_variance).exp() * noise
        return pred_img, x_start

    @torch.no_grad()
    def p_sample_loop(
        self,
        raw,
        shape,
        return_all_timesteps=False,
        cond_fn=None,
        guidance_kwargs=None,
        disble_bar=False,
    ):
        batch, device = shape[0], self.betas.device

        segmentation = torch.randn(shape, device=device)
        segmentations = [segmentation]

        x_start = None

        for t in tqdm(
            reversed(range(0, self.num_timesteps)),
            desc="Sampling loop time step",
            total=self.num_timesteps,
<<<<<<< HEAD
            disable=eval
=======
            disable=disble_bar,
>>>>>>> b5e3b634
        ):
            self_cond = x_start if self.self_condition else None
            segmentation, x_start = self.p_sample(
                segmentation, raw, t, self_cond, cond_fn, guidance_kwargs
            )
            if return_all_timesteps and t % 10 == 0:
                segmentations.append(segmentation)

        ret = (
            segmentation
            if not return_all_timesteps
            else torch.stack(segmentations, dim=1)
        )

        ret = self.unnormalize(ret)
        return ret

    @torch.no_grad()
    def ddim_sample(
        self, raw, shape, return_all_timesteps=False, cond_fn=None, guidance_kwargs=None
    ):
        batch, device, total_timesteps, sampling_timesteps, eta, objective = (
            shape[0],
            self.betas.device,
            self.num_timesteps,
            self.sampling_timesteps,
            self.ddim_sampling_eta,
            self.objective,
        )

        times = torch.linspace(
            -1, total_timesteps - 1, steps=sampling_timesteps + 1
        )  # [-1, 0, 1, 2, ..., T-1] when sampling_timesteps == total_timesteps
        times = list(reversed(times.int().tolist()))
        time_pairs = list(
            zip(times[:-1], times[1:])
        )  # [(T-1, T-2), (T-2, T-3), ..., (1, 0), (0, -1)]

        segmentation = torch.randn(shape, device=device)
        segmentations = [segmentation]

        x_start = None

        for time, time_next in tqdm(time_pairs, desc="sampling loop time step"):
            time_cond = torch.full((batch,), time, device=device, dtype=torch.long)
            self_cond = x_start if self.self_condition else None
            pred_noise, x_start, *_ = self.model_predictions(
                segmentation, raw, time_cond, clip_x_start=True
            )

            segmentations.append(segmentation)

            if time_next < 0:
                img = x_start
                continue

            alpha = self.alphas_cumprod[time]
            alpha_next = self.alphas_cumprod[time_next]

            sigma = (
                eta * ((1 - alpha / alpha_next) * (1 - alpha_next) / (1 - alpha)).sqrt()
            )
            c = (1 - alpha_next - sigma**2).sqrt()

            noise = torch.randn_like(segmentation)

            img = x_start * alpha_next.sqrt() + c * pred_noise + sigma * noise

        ret = img if not return_all_timesteps else torch.stack(segmentations, dim=1)

        ret = self.unnormalize(ret)
        return ret

    @torch.no_grad()
    def sample(
        self,
        raw,
        batch_size=16,
        return_all_timesteps=False,
        cond_fn=None,
        guidance_kwargs=None,
    ):
        image_size, channels = self.image_size, self.channels
        sample_fn = (
            self.p_sample_loop if not self.is_ddim_sampling else self.ddim_sample
        )
        return sample_fn(
            raw,
            (batch_size, channels, image_size, image_size),
            return_all_timesteps=return_all_timesteps,
            cond_fn=cond_fn,
            guidance_kwargs=guidance_kwargs,
        )

    @torch.no_grad()
    def interpolate(self, x1, x2, raw, t=None, lam=0.5):
        b, *_, device = *x1.shape, x1.device
        t = default(t, self.num_timesteps - 1)

        assert x1.shape == x2.shape

        t_batched = torch.full((b,), t, device=device)
        xt1, xt2 = map(lambda x: self.q_sample(x, t=t_batched), (x1, x2))

        img = (1 - lam) * xt1 + lam * xt2

        x_start = None

        for i in tqdm(
            reversed(range(0, t)), desc="interpolation sample time step", total=t
        ):
            self_cond = x_start if self.self_condition else None
            img, x_start = self.p_sample(img, raw, i, self_cond)

        return img

    @autocast(enabled=False)
    def q_sample(self, x_start, t, noise=None):
        noise = default(noise, lambda: torch.randn_like(x_start))

        return (
            extract(self.sqrt_alphas_cumprod, t, x_start.shape) * x_start
            + extract(self.sqrt_one_minus_alphas_cumprod, t, x_start.shape) * noise
        )

    def p_losses(self, raw, x_start, t, noise=None):
        if self.first_loss and self.class_weights.device != x_start.device:
            self.class_weights = self.class_weights.to(x_start.device)
            self.first_loss = False

        b, c, h, w = x_start.shape

        # Ensure the number of channels (c) matches the number of classes
        assert (
            c == 6
        ), "Number of channels (c) must be equal to the number of classes (6)"

        noise = default(noise, lambda: torch.randn_like(x_start))

        # Sample noisy image
        segmentation = self.q_sample(x_start=x_start, t=t, noise=noise)

        # Self-conditioning (if applicable)
        x_self_cond = None
        if self.self_condition and random.random() < 0.5:
            with torch.no_grad():
                x_self_cond = self.model_predictions(segmentation, raw, t).pred_x_start
                x_self_cond.detach_()

        # Predict and take gradient step
        model_out = self.model(segmentation, raw, t)

        if self.objective == "pred_noise":
            target = noise
        elif self.objective == "pred_x0":
            target = x_start
        elif self.objective == "pred_v":
            v = self.predict_v(x_start, t, noise)
            target = v
        else:
            raise ValueError(f"unknown objective {self.objective}")

        # Calculate individual channel losses
        channel_losses = F.mse_loss(
            model_out, target, reduction="none"
        )  # Shape: (b, c, h, w)

        # Reshape the weights to (1, c, 1, 1)
        reshaped_class_weights = self.class_weights.view(1, c, 1, 1)

        # Apply weights to each channel loss
        weighted_loss = channel_losses * reshaped_class_weights

        # Reduce loss (e.g., mean across channels, height, and width)
        loss = reduce(weighted_loss, "b c h w -> b", "mean")

        loss = loss * extract(self.loss_weight, t, loss.shape)
        return loss.mean()

    def forward(self, segmentation, raw, *args, **kwargs):
        (
            b,
            c,
            h,
            w,
            device,
            img_size,
        ) = (
            *segmentation.shape,
            segmentation.device,
            self.image_size,
        )
        assert (
            h == img_size and w == img_size
        ), f"height and width of image must be {img_size}"
        t = torch.randint(0, self.num_timesteps, (b,), device=device).long()

        segmentation = self.normalize(segmentation)
        return self.p_losses(raw, segmentation, t, *args, **kwargs)<|MERGE_RESOLUTION|>--- conflicted
+++ resolved
@@ -296,11 +296,7 @@
             reversed(range(0, self.num_timesteps)),
             desc="Sampling loop time step",
             total=self.num_timesteps,
-<<<<<<< HEAD
             disable=eval
-=======
-            disable=disble_bar,
->>>>>>> b5e3b634
         ):
             self_cond = x_start if self.self_condition else None
             segmentation, x_start = self.p_sample(
